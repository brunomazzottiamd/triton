--- conflicted
+++ resolved
@@ -17,12 +17,8 @@
 
 # JetBrains project files
 .idea
-<<<<<<< HEAD
 cmake-build-*
 
 # cache dumps
 triton_cache*
-log_*
-=======
-cmake-build-*
->>>>>>> 86003c83
+log_*
--- conflicted
+++ resolved
@@ -135,11 +135,6 @@
         // we load LLVM because the frontend uses LLVM.undef for
         // some placeholders
         self.getOrLoadDialect<mlir::LLVM::LLVMDialect>();
-<<<<<<< HEAD
-        self.getOrLoadDialect<mlir::gpu::GPUDialect>();
-        self.getOrLoadDialect<mlir::tensor::TensorDialect>();
-=======
->>>>>>> 7f3f58f3
       });
   // .def(py::init([](){
   //   mlir::MLIRContext context;
@@ -1778,13 +1773,8 @@
 
   m.def(
       "translate_llvmir_to_hsaco",
-<<<<<<< HEAD
-      [](const std::string llvmIR, std::string gfx_arch, std::string gfx_triple, 
-          std::string gfx_features) -> std::tuple<std::string, std::string> {
-=======
       [](const std::string llvmIR, std::string gfx_arch, std::string gfx_triple,
          std::string gfx_features) -> std::tuple<std::string, std::string> {
->>>>>>> 7f3f58f3
         // create LLVM module from C++
         llvm::LLVMContext context;
         std::unique_ptr<llvm::MemoryBuffer> buffer =
@@ -1793,12 +1783,8 @@
         std::unique_ptr<llvm::Module> module =
             llvm::parseIR(buffer->getMemBufferRef(), error, context);
         // translate module to HSACO
-<<<<<<< HEAD
-        auto hsacoCode = triton::translateLLVMIRToHSACO(*module, gfx_arch, gfx_triple, gfx_features);
-=======
         auto hsacoCode = triton::translateLLVMIRToHSACO(
             *module, gfx_arch, gfx_triple, gfx_features);
->>>>>>> 7f3f58f3
         return hsacoCode;
       },
       ret::take_ownership);

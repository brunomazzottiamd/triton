#ifndef TRITON_CONVERSION_TRITONGPU_TO_LLVM_BASE_H
#define TRITON_CONVERSION_TRITONGPU_TO_LLVM_BASE_H

// TODO: refactor so that it doesn't fail if Allocation.h
// is included after utility.h (due to conflict in `store` macro
// and <atomic>
#include "mlir/Dialect/Func/IR/FuncOps.h"
#include "triton/Analysis/Allocation.h"

#include "TypeConverter.h"
//
#include "DotOpHelpers.h"
#include "Utility.h"
#include "mlir/IR/TypeUtilities.h"
#include "triton/Analysis/AxisInfo.h"

using namespace mlir;
using namespace mlir::triton;

using ::mlir::LLVM::SharedMemoryObject;
using ::mlir::triton::gpu::BlockedEncodingAttr;
using ::mlir::triton::gpu::DotOperandEncodingAttr;
using ::mlir::triton::gpu::MmaEncodingAttr;
using ::mlir::triton::gpu::SliceEncodingAttr;

namespace mlir {
namespace LLVM {

// Helper function for using printf in LLVM conversion.
void vprintf(StringRef msg, ValueRange args,
             ConversionPatternRewriter &rewriter);

void vprintf_array(Value thread, ArrayRef<Value> arr, std::string info,
                   std::string elem_repr, ConversionPatternRewriter &builder);

} // namespace LLVM
} // namespace mlir

// FuncOpConversion/FuncOpConversionBase is borrowed from
// https://github.com/llvm/llvm-project/blob/fae656b2dd80246c3c6f01e9c77c49560368752c/mlir/lib/Conversion/FuncToLLVM/FuncToLLVM.cpp#L276
// since it is not exposed on header files in mlir v14
// TODO(Superjomn): remove the code when MLIR v15.0 is included.
// All the rights are reserved by the LLVM community.

struct FuncOpConversionBase : public ConvertOpToLLVMPattern<func::FuncOp> {
private:
  /// Only retain those attributes that are not constructed by
  /// `LLVMFuncOp::build`. If `filterArgAttrs` is set, also filter out argument
  /// attributes.
  static void filterFuncAttributes(func::FuncOp op, bool filterArgAttrs,
                                   SmallVectorImpl<NamedAttribute> &result) {

    for (const auto &attr : op->getAttrs()) {
      if (attr.getName() == SymbolTable::getSymbolAttrName() ||
          attr.getName() == op.getFunctionTypeAttrName() ||
          attr.getName() == "std.varargs" ||
          (filterArgAttrs && attr.getName() == op.getArgAttrsAttrName()))
        continue;
      result.push_back(attr);
    }
  }

  /// Helper function for wrapping all attributes into a single DictionaryAttr
  static auto wrapAsStructAttrs(OpBuilder &b, ArrayAttr attrs) {
    return DictionaryAttr::get(b.getContext(),
                               b.getNamedAttr("llvm.struct_attrs", attrs));
  }

protected:
  using ConvertOpToLLVMPattern<func::FuncOp>::ConvertOpToLLVMPattern;

  // Convert input FuncOp to LLVMFuncOp by using the LLVMTypeConverter provided
  // to this legalization pattern.
  LLVM::LLVMFuncOp
  convertFuncOpToLLVMFuncOp(func::FuncOp funcOp,
                            ConversionPatternRewriter &rewriter) const {
    // Convert the original function arguments. They are converted using the
    // LLVMTypeConverter provided to this legalization pattern.
    auto varargsAttr = funcOp->getAttrOfType<BoolAttr>("func.varargs");
    TypeConverter::SignatureConversion result(funcOp.getNumArguments());
    auto llvmType = getTypeConverter()->convertFunctionSignature(
        funcOp.getFunctionType(), varargsAttr && varargsAttr.getValue(),
        result);
    if (!llvmType)
      return nullptr;

    // Propagate argument/result attributes to all converted arguments/result
    // obtained after converting a given original argument/result.
    SmallVector<NamedAttribute, 4> attributes;
    filterFuncAttributes(funcOp, /*filterArgAttrs=*/true, attributes);
    if (ArrayAttr resAttrDicts = funcOp.getAllResultAttrs()) {
      assert(!resAttrDicts.empty() && "expected array to be non-empty");
      auto newResAttrDicts =
          (funcOp.getNumResults() == 1)
              ? resAttrDicts
              : rewriter.getArrayAttr(
                    {wrapAsStructAttrs(rewriter, resAttrDicts)});
      attributes.push_back(
          rewriter.getNamedAttr(funcOp.getResAttrsAttrName(), newResAttrDicts));
    }
    if (ArrayAttr argAttrDicts = funcOp.getAllArgAttrs()) {
      SmallVector<Attribute, 4> newArgAttrs(
          llvmType.cast<LLVM::LLVMFunctionType>().getNumParams());
      for (unsigned i = 0, e = funcOp.getNumArguments(); i < e; ++i) {
        auto mapping = result.getInputMapping(i);
        assert(mapping && "unexpected deletion of function argument");
        for (size_t j = 0; j < mapping->size; ++j)
          newArgAttrs[mapping->inputNo + j] = argAttrDicts[i];
      }
      attributes.push_back(rewriter.getNamedAttr(
          funcOp.getArgAttrsAttrName(), rewriter.getArrayAttr(newArgAttrs)));
    }
    for (const auto &pair : llvm::enumerate(attributes)) {
      if (pair.value().getName() == "llvm.linkage") {
        attributes.erase(attributes.begin() + pair.index());
        break;
      }
    }

    // Create an LLVM function, use external linkage by default until MLIR
    // functions have linkage.
    LLVM::Linkage linkage = LLVM::Linkage::External;
    if (funcOp->hasAttr("llvm.linkage")) {
      auto attr =
          funcOp->getAttr("llvm.linkage").dyn_cast<mlir::LLVM::LinkageAttr>();
      if (!attr) {
        funcOp->emitError()
            << "Contains llvm.linkage attribute not of type LLVM::LinkageAttr";
        return nullptr;
      }
      linkage = attr.getLinkage();
    }
    auto newFuncOp = rewriter.create<LLVM::LLVMFuncOp>(
        funcOp.getLoc(), funcOp.getName(), llvmType, linkage,
        /*dsoLocal*/ false, LLVM::CConv::C, attributes);
    rewriter.inlineRegionBefore(funcOp.getBody(), newFuncOp.getBody(),
                                newFuncOp.end());
    if (failed(rewriter.convertRegionTypes(&newFuncOp.getBody(), *typeConverter,
                                           &result)))
      return nullptr;

    return newFuncOp;
  }
};

using IndexCacheKeyT = std::pair<Attribute, RankedTensorType>;

struct CacheKeyDenseMapInfo {
  static IndexCacheKeyT getEmptyKey() {
    auto *pointer = llvm::DenseMapInfo<void *>::getEmptyKey();
    return std::make_pair(
        mlir::Attribute(static_cast<mlir::Attribute::ImplType *>(pointer)),
        RankedTensorType{});
  }
  static IndexCacheKeyT getTombstoneKey() {
    auto *pointer = llvm::DenseMapInfo<void *>::getTombstoneKey();
    auto tombstone = llvm::DenseMapInfo<RankedTensorType>::getTombstoneKey();
    return std::make_pair(
        mlir::Attribute(static_cast<mlir::Attribute::ImplType *>(pointer)),
        tombstone);
  }
  static unsigned getHashValue(IndexCacheKeyT key) {
    auto shape = key.second.getShape();
    return llvm::hash_combine(mlir::hash_value(key.first),
                              mlir::hash_value(key.second));
  }
  static bool isEqual(IndexCacheKeyT LHS, IndexCacheKeyT RHS) {
    return LHS == RHS;
  }
};

class ConvertTritonGPUOpToLLVMPatternBase {
public:
  // Two levels of value cache in emitting indices calculation:
  // Key: pair<layout, shape>
  struct IndexCacheInfo {
    DenseMap<IndexCacheKeyT, SmallVector<Value>, CacheKeyDenseMapInfo>
        *baseIndexCache;
    DenseMap<IndexCacheKeyT, SmallVector<SmallVector<Value>>,
             CacheKeyDenseMapInfo> *indexCache;
    OpBuilder::InsertPoint *indexInsertPoint;
  };

  explicit ConvertTritonGPUOpToLLVMPatternBase(
      TritonGPUToLLVMTypeConverter &typeConverter)
      : converter(&typeConverter) {}

  explicit ConvertTritonGPUOpToLLVMPatternBase(
      TritonGPUToLLVMTypeConverter &typeConverter, const Allocation *allocation,
      Value smem)
      : converter(&typeConverter), allocation(allocation), smem(smem) {}

  explicit ConvertTritonGPUOpToLLVMPatternBase(
      TritonGPUToLLVMTypeConverter &typeConverter, const Allocation *allocation,
      Value smem, IndexCacheInfo indexCacheInfo)
      : converter(&typeConverter), allocation(allocation), smem(smem),
        indexCacheInfo(indexCacheInfo) {}

  TritonGPUToLLVMTypeConverter *getTypeConverter() const { return converter; }

  static Value
  getStructFromSharedMemoryObject(Location loc,
                                  const SharedMemoryObject &smemObj,
                                  ConversionPatternRewriter &rewriter) {
    auto elems = smemObj.getElems();
    auto types = smemObj.getTypes();
    auto structTy =
        LLVM::LLVMStructType::getLiteral(rewriter.getContext(), types);
    // pack into struct
    Value llvmStruct = rewriter.create<LLVM::UndefOp>(loc, structTy);
    for (const auto &v : llvm::enumerate(elems)) {
      assert(v.value() && "can not insert null values");
      llvmStruct = insert_val(structTy, llvmStruct, v.value(), v.index());
    }
    return llvmStruct;
  }

  Value getThreadId(ConversionPatternRewriter &rewriter, Location loc) const {
    auto llvmIndexTy = this->getTypeConverter()->getIndexType();
    auto tid = rewriter.create<::mlir::gpu::ThreadIdOp>(
        loc, rewriter.getIndexType(), ::mlir::gpu::Dimension::x);
    return rewriter.create<arith::TruncIOp>(loc, i32_ty, tid);
  }

  // -----------------------------------------------------------------------
  // Shared memory utilities
  // -----------------------------------------------------------------------
  template <typename T>
  Value getSharedMemoryBase(Location loc, ConversionPatternRewriter &rewriter,
                            T value) const {
    auto ptrTy = LLVM::LLVMPointerType::get(
        this->getTypeConverter()->convertType(rewriter.getI8Type()), 3);
    auto bufferId = allocation->getBufferId(value);
    assert(bufferId != Allocation::InvalidBufferId && "BufferId not found");
    size_t offset = allocation->getOffset(bufferId);
    Value offVal = i32_val(offset);
    Value base = gep(ptrTy, smem, offVal);
    return base;
  }

  DenseMap<unsigned, Value>
  getSwizzledSharedPtrs(Location loc, unsigned inVec, RankedTensorType srcTy,
                        triton::gpu::SharedEncodingAttr resSharedLayout,
                        Type resElemTy, SharedMemoryObject smemObj,
                        ConversionPatternRewriter &rewriter,
                        SmallVectorImpl<Value> &offsetVals,
                        SmallVectorImpl<Value> &srcStrides) const {
    // This utililty computes the pointers for accessing the provided swizzled
    // shared memory layout `resSharedLayout`. More specifically, it computes,
    // for all indices (row, col) of `srcEncoding` such that idx % inVec = 0,
    // the pointer: ptr[(row, col)] = base + (rowOff * strides[ord[1]] +
    // colOff) where :
    //   compute phase = (row // perPhase) % maxPhase
    //   rowOff = row
    //   colOff = colOffSwizzled + colOffOrdered
    //     colOffSwizzled = ((col // outVec) ^ phase) * outVec
    //     colOffOrdered = (col % outVec) // minVec * minVec
    //
    // Note 1:
    // -------
    // Because swizzling happens at a granularity of outVec, we need to
    // decompose the offset into a swizzled factor and a non-swizzled
    // (ordered) factor
    //
    // Note 2:
    // -------
    // If we have x, y, z of the form:
    // x = 0b00000xxxx
    // y = 0byyyyy0000
    // z = 0b00000zzzz
    // then (x + y) XOR z = 0byyyyxxxx XOR 0b00000zzzz = (x XOR z) + y
    // This means that we can use some immediate offsets for shared memory
    // operations.
    auto dstPtrTy = ptr_ty(resElemTy, 3);
    auto dstOffset = dot(rewriter, loc, offsetVals, smemObj.strides);
    Value dstPtrBase = gep(dstPtrTy, smemObj.base, dstOffset);

    auto srcEncoding = srcTy.getEncoding();
    auto srcShape = srcTy.getShape();
    unsigned numElems = triton::gpu::getElemsPerThread(srcTy);
    // swizzling params as described in TritonGPUAttrDefs.td
    unsigned outVec = resSharedLayout.getVec();
    unsigned perPhase = resSharedLayout.getPerPhase();
    unsigned maxPhase = resSharedLayout.getMaxPhase();
    // order
    auto inOrder = triton::gpu::getOrder(srcEncoding);
    auto outOrder = triton::gpu::getOrder(resSharedLayout);
    // tensor indices held by the current thread, as LLVM values
    auto srcIndices = emitIndices(loc, rewriter, srcEncoding, srcTy);
    // return values
    DenseMap<unsigned, Value> ret;
    // cache for non-immediate offsets
    DenseMap<unsigned, Value> cacheCol, cacheRow;
    unsigned minVec = std::min(outVec, inVec);
    for (unsigned elemIdx = 0; elemIdx < numElems; elemIdx += minVec) {
      // extract multi dimensional index for current element
      auto idx = srcIndices[elemIdx];
      Value idxCol = idx[outOrder[0]]; // contiguous dimension
      Value idxRow = idx[outOrder[1]]; // discontiguous dimension
      Value strideCol = srcStrides[outOrder[0]];
      Value strideRow = srcStrides[outOrder[1]];
      // extract dynamic/static offset for immediate offseting
      unsigned immedateOffCol = 0;
      if (auto add = dyn_cast_or_null<LLVM::AddOp>(idxCol.getDefiningOp()))
        if (auto _cst = dyn_cast_or_null<LLVM::ConstantOp>(
                add.getRhs().getDefiningOp())) {
          unsigned cst =
              _cst.getValue().cast<IntegerAttr>().getValue().getSExtValue();
          unsigned key = cst % (outVec * maxPhase);
          cacheCol.insert({key, idxCol});
          idxCol = cacheCol[key];
          immedateOffCol = cst / (outVec * maxPhase) * (outVec * maxPhase);
        }
      // extract dynamic/static offset for immediate offseting
      unsigned immedateOffRow = 0;
      if (auto add = dyn_cast_or_null<LLVM::AddOp>(idxRow.getDefiningOp()))
        if (auto _cst = dyn_cast_or_null<LLVM::ConstantOp>(
                add.getRhs().getDefiningOp())) {
          unsigned cst =
              _cst.getValue().cast<IntegerAttr>().getValue().getSExtValue();
          unsigned key = cst % (perPhase * maxPhase);
          cacheRow.insert({key, idxRow});
          idxRow = cacheRow[key];
          immedateOffRow = cst / (perPhase * maxPhase) * (perPhase * maxPhase);
        }
      // compute phase = (row // perPhase) % maxPhase
      Value phase = urem(udiv(idxRow, i32_val(perPhase)), i32_val(maxPhase));
      // row offset is simply row index
      Value rowOff = mul(idxRow, strideRow);
      // because swizzling happens at a granularity of outVec, we need to
      // decompose the offset into a swizzled factor and a non-swizzled
      // (ordered) factor: colOffSwizzled = ((col // outVec) ^ phase) * outVec
      // colOffOrdered = (col % outVec) // minVec * minVec
      Value colOffSwizzled = xor_(udiv(idxCol, i32_val(outVec)), phase);
      colOffSwizzled = mul(colOffSwizzled, i32_val(outVec));
      Value colOffOrdered = urem(idxCol, i32_val(outVec));
      colOffOrdered = udiv(colOffOrdered, i32_val(minVec));
      colOffOrdered = mul(colOffOrdered, i32_val(minVec));
      Value colOff = add(colOffSwizzled, colOffOrdered);
      // compute non-immediate offset
      Value offset = add(rowOff, mul(colOff, strideCol));
      Value currPtr = gep(dstPtrTy, dstPtrBase, offset);
      // compute immediate offset
      Value immedateOff =
          add(mul(i32_val(immedateOffRow), srcStrides[outOrder[1]]),
              i32_val(immedateOffCol));
      ret[elemIdx] = gep(dstPtrTy, currPtr, immedateOff);
    }
    return ret;
  }

  void storeDistributedToShared(Value src, Value llSrc,
                                ArrayRef<Value> dstStrides,
                                ArrayRef<SmallVector<Value>> srcIndices,
                                Value dst, Value smemBase, Type elemTy,
                                Location loc,
                                ConversionPatternRewriter &rewriter) const {
    auto srcTy = src.getType().cast<RankedTensorType>();
    auto srcShape = srcTy.getShape();
    assert(srcShape.size() == 2 &&
           "Unexpected rank of storeDistributedToShared");
    auto dstTy = dst.getType().cast<RankedTensorType>();
    auto srcDistributedLayout = srcTy.getEncoding();
    if (auto mmaLayout = srcDistributedLayout.dyn_cast<MmaEncodingAttr>()) {
      assert((!mmaLayout.isVolta()) &&
             "ConvertLayout MMAv1->Shared is not suppported yet");
    }
    auto dstSharedLayout =
        dstTy.getEncoding().cast<triton::gpu::SharedEncodingAttr>();
    auto dstElemTy = dstTy.getElementType();
    auto inOrd = triton::gpu::getOrder(srcDistributedLayout);
    auto outOrd = dstSharedLayout.getOrder();
    unsigned inVec =
        inOrd == outOrd
            ? triton::gpu::getContigPerThread(srcDistributedLayout)[inOrd[0]]
            : 1;
    unsigned outVec = dstSharedLayout.getVec();
    unsigned minVec = std::min(outVec, inVec);
    unsigned perPhase = dstSharedLayout.getPerPhase();
    unsigned maxPhase = dstSharedLayout.getMaxPhase();
    unsigned numElems = triton::gpu::getElemsPerThread(srcTy);
    assert(numElems == srcIndices.size());
    auto inVals =
        getTypeConverter()->unpackLLElements(loc, llSrc, rewriter, srcTy);
    auto wordTy = vec_ty(elemTy, minVec);
    auto elemPtrTy = ptr_ty(elemTy);
    Value outVecVal = i32_val(outVec);
    Value minVecVal = i32_val(minVec);
    Value word;

    SmallVector<Value> srcStrides = {dstStrides[0], dstStrides[1]};
    SmallVector<Value> offsetVals = {i32_val(0), i32_val(0)};
    SharedMemoryObject smemObj(smemBase, srcStrides, offsetVals);

    DenseMap<unsigned, Value> sharedPtrs =
        getSwizzledSharedPtrs(loc, inVec, srcTy, dstSharedLayout, dstElemTy,
                              smemObj, rewriter, offsetVals, srcStrides);

    for (unsigned i = 0; i < numElems; ++i) {
      if (i % minVec == 0)
        word = undef(wordTy);
      word = insert_element(wordTy, word, inVals[i], i32_val(i % minVec));
      if (i % minVec == minVec - 1) {
        Value smemAddr = sharedPtrs[i / minVec * minVec];
        smemAddr = bitcast(smemAddr, ptr_ty(wordTy, 3));
        store(word, smemAddr);
      }
    }
  }

  // -----------------------------------------------------------------------
  // Utilities
  // -----------------------------------------------------------------------

  // Convert an \param index to a multi-dim coordinate given \param shape and
  // \param order.
  SmallVector<Value> delinearize(ConversionPatternRewriter &rewriter,
                                 Location loc, Value linear,
                                 ArrayRef<unsigned> shape,
                                 ArrayRef<unsigned> order) const {
    unsigned rank = shape.size();
    assert(rank == order.size());
    auto reordered = reorder(shape, order);
    auto reorderedMultiDim = delinearize(rewriter, loc, linear, reordered);
    SmallVector<Value> multiDim(rank);
    for (unsigned i = 0; i < rank; ++i) {
      multiDim[order[i]] = reorderedMultiDim[i];
    }
    return multiDim;
  }

  SmallVector<Value> delinearize(ConversionPatternRewriter &rewriter,
                                 Location loc, Value linear,
                                 ArrayRef<unsigned> shape) const {
    unsigned rank = shape.size();
    assert(rank > 0);
    SmallVector<Value> multiDim(rank);
    if (rank == 1) {
      multiDim[0] = linear;
    } else {
      Value remained = linear;
      for (auto &&en : llvm::enumerate(shape.drop_back())) {
        Value dimSize = i32_val(en.value());
        multiDim[en.index()] = urem(remained, dimSize);
        remained = udiv(remained, dimSize);
      }
      multiDim[rank - 1] = remained;
    }
    return multiDim;
  }

  Value linearize(ConversionPatternRewriter &rewriter, Location loc,
                  ArrayRef<Value> multiDim, ArrayRef<unsigned> shape,
                  ArrayRef<unsigned> order) const {
    return linearize(rewriter, loc, reorder<Value>(multiDim, order),
                     reorder<unsigned>(shape, order));
  }

  Value linearize(ConversionPatternRewriter &rewriter, Location loc,
                  ArrayRef<Value> multiDim, ArrayRef<unsigned> shape) const {
    auto rank = multiDim.size();
    Value linear = i32_val(0);
    if (rank > 0) {
      linear = multiDim.back();
      for (auto [dim, dimShape] :
           llvm::reverse(llvm::zip(multiDim.drop_back(), shape.drop_back()))) {
        Value dimSize = i32_val(dimShape);
        linear = add(mul(linear, dimSize), dim);
      }
    }
    return linear;
  }

  Value dot(ConversionPatternRewriter &rewriter, Location loc,
            ArrayRef<Value> offsets, ArrayRef<Value> strides) const {
    assert(offsets.size() == strides.size());
    Value ret = i32_val(0);
    for (auto [offset, stride] : llvm::zip(offsets, strides)) {
      ret = add(ret, mul(offset, stride));
    }
    return ret;
  }

  struct SmallVectorKeyInfo {
    static unsigned getHashValue(const SmallVector<unsigned> &key) {
      return llvm::hash_combine_range(key.begin(), key.end());
    }
    static bool isEqual(const SmallVector<unsigned> &lhs,
                        const SmallVector<unsigned> &rhs) {
      return lhs == rhs;
    }
    static SmallVector<unsigned> getEmptyKey() {
      return SmallVector<unsigned>();
    }
    static SmallVector<unsigned> getTombstoneKey() {
      return {std::numeric_limits<unsigned>::max()};
    }
  };

  // -----------------------------------------------------------------------
  // Get offsets / indices for any layout
  // -----------------------------------------------------------------------

  SmallVector<Value> emitBaseIndexForLayout(Location loc,
                                            ConversionPatternRewriter &rewriter,
                                            const Attribute &layout,
                                            RankedTensorType type) const {
    IndexCacheKeyT key = std::make_pair(layout, type);
    auto cache = indexCacheInfo.baseIndexCache;
    assert(cache && "baseIndexCache is nullptr");
    auto insertPt = indexCacheInfo.indexInsertPoint;
    if (cache->count(key) > 0) {
      return cache->lookup(key);
    } else {
      ConversionPatternRewriter::InsertionGuard guard(rewriter);
      restoreInsertionPointIfSet(insertPt, rewriter);
      SmallVector<Value> result;
      if (auto blockedLayout = layout.dyn_cast<BlockedEncodingAttr>()) {
        result =
            emitBaseIndexForBlockedLayout(loc, rewriter, blockedLayout, type);
      } else if (auto mmaLayout = layout.dyn_cast<MmaEncodingAttr>()) {
        if (mmaLayout.isVolta())
          result = emitBaseIndexForMmaLayoutV1(loc, rewriter, mmaLayout, type);
        if (mmaLayout.isAmpere())
          result = emitBaseIndexForMmaLayoutV2(loc, rewriter, mmaLayout, type);
      } else {
        llvm_unreachable("unsupported emitBaseIndexForLayout");
      }
      cache->insert(std::make_pair(key, result));
      *insertPt = rewriter.saveInsertionPoint();
      return result;
    }
  }

  SmallVector<SmallVector<unsigned>>
  emitOffsetForLayout(const Attribute &layout, RankedTensorType type) const {
    if (auto blockedLayout = layout.dyn_cast<BlockedEncodingAttr>())
      return emitOffsetForBlockedLayout(blockedLayout, type);
    if (auto mmaLayout = layout.dyn_cast<MmaEncodingAttr>()) {
      if (mmaLayout.isVolta())
        return emitOffsetForMmaLayoutV1(mmaLayout, type);
      if (mmaLayout.isAmpere())
        return emitOffsetForMmaLayoutV2(mmaLayout, type);
    }
    llvm_unreachable("unsupported emitOffsetForLayout");
  }

  // -----------------------------------------------------------------------
  // Emit indices
  // -----------------------------------------------------------------------
  SmallVector<SmallVector<Value>> emitIndices(Location loc,
                                              ConversionPatternRewriter &b,
                                              const Attribute &layout,
                                              RankedTensorType type) const {
    IndexCacheKeyT key(layout, type);
    auto cache = indexCacheInfo.indexCache;
    assert(cache && "indexCache is nullptr");
    auto insertPt = indexCacheInfo.indexInsertPoint;
    if (cache->count(key) > 0) {
      return cache->lookup(key);
    } else {
      ConversionPatternRewriter::InsertionGuard guard(b);
      restoreInsertionPointIfSet(insertPt, b);
      SmallVector<SmallVector<Value>> result;
      if (auto blocked = layout.dyn_cast<BlockedEncodingAttr>()) {
        result = emitIndicesForDistributedLayout(loc, b, blocked, type);
      } else if (auto mma = layout.dyn_cast<MmaEncodingAttr>()) {
        result = emitIndicesForDistributedLayout(loc, b, mma, type);
      } else if (auto slice = layout.dyn_cast<SliceEncodingAttr>()) {
        result = emitIndicesForSliceLayout(loc, b, slice, type);
      } else {
        llvm_unreachable(
            "emitIndices for layouts other than blocked & slice not "
            "implemented yet");
      }
      cache->insert(std::make_pair(key, result));
      *insertPt = b.saveInsertionPoint();
      return result;
    }
  }

private:
  void restoreInsertionPointIfSet(OpBuilder::InsertPoint *insertPt,
                                  ConversionPatternRewriter &rewriter) const {
    if (insertPt->isSet()) {
      rewriter.restoreInsertionPoint(*insertPt);
    } else {
      auto func =
          rewriter.getInsertionPoint()->getParentOfType<LLVM::LLVMFuncOp>();
      rewriter.setInsertionPointToStart(&func.getBody().front());
    }
  }

  // -----------------------------------------------------------------------
  // Blocked layout indices
  // -----------------------------------------------------------------------

  // Get an index-base for each dimension for a \param blocked_layout.
  SmallVector<Value> emitBaseIndexForBlockedLayout(
      Location loc, ConversionPatternRewriter &rewriter,
      const BlockedEncodingAttr &blocked_layout, RankedTensorType type) const {
    auto shape = type.getShape();
    Value threadId = getThreadId(rewriter, loc);
<<<<<<< HEAD
#ifdef USE_ROCM
    Value warpSize = idx_val(64);
#else
    Value warpSize = idx_val(32);
#endif
=======
    Value warpSize = i32_val(32);
>>>>>>> 9b7c65a3
    Value laneId = urem(threadId, warpSize);
    Value warpId = udiv(threadId, warpSize);
    auto sizePerThread = blocked_layout.getSizePerThread();
    auto threadsPerWarp = blocked_layout.getThreadsPerWarp();
    auto warpsPerCTA = blocked_layout.getWarpsPerCTA();
    auto order = blocked_layout.getOrder();
    unsigned rank = shape.size();

    // delinearize threadId to get the base index
    SmallVector<Value> multiDimWarpId =
        delinearize(rewriter, loc, warpId, warpsPerCTA, order);
    SmallVector<Value> multiDimThreadId =
        delinearize(rewriter, loc, laneId, threadsPerWarp, order);

    SmallVector<Value> multiDimBase(rank);
    for (unsigned k = 0; k < rank; ++k) {
      // Wrap around multiDimWarpId/multiDimThreadId incase
      // shape[k] > shapePerCTA[k]
      auto maxWarps =
          ceil<unsigned>(shape[k], sizePerThread[k] * threadsPerWarp[k]);
      auto maxThreads = ceil<unsigned>(shape[k], sizePerThread[k]);
      multiDimWarpId[k] = urem(multiDimWarpId[k], i32_val(maxWarps));
      multiDimThreadId[k] = urem(multiDimThreadId[k], i32_val(maxThreads));
      // multiDimBase[k] = (multiDimThreadId[k] +
      //                    multiDimWarpId[k] * threadsPerWarp[k]) *
      //                   sizePerThread[k];
      Value threadsPerWarpK = i32_val(threadsPerWarp[k]);
      Value sizePerThreadK = i32_val(sizePerThread[k]);
      multiDimBase[k] =
          mul(sizePerThreadK, add(multiDimThreadId[k],
                                  mul(multiDimWarpId[k], threadsPerWarpK)));
    }
    return multiDimBase;
  }

  SmallVector<SmallVector<unsigned>>
  emitOffsetForBlockedLayout(const BlockedEncodingAttr &blockedLayout,
                             RankedTensorType type) const {
    auto shape = type.getShape();
    auto sizePerThread = blockedLayout.getSizePerThread();
    auto threadsPerWarp = blockedLayout.getThreadsPerWarp();
    auto warpsPerCTA = blockedLayout.getWarpsPerCTA();
    auto order = blockedLayout.getOrder();

    unsigned rank = shape.size();
    SmallVector<unsigned> shapePerCTA = getShapePerCTA(blockedLayout);
    SmallVector<unsigned> tilesPerDim(rank);
    for (unsigned k = 0; k < rank; ++k)
      tilesPerDim[k] = ceil<unsigned>(shape[k], shapePerCTA[k]);

    SmallVector<SmallVector<unsigned>> offset(rank);
    for (unsigned k = 0; k < rank; ++k) {
      // 1 block in minimum if shape[k] is less than shapePerCTA[k]
      for (unsigned blockOffset = 0; blockOffset < tilesPerDim[k];
           ++blockOffset)
        for (unsigned warpOffset = 0; warpOffset < warpsPerCTA[k]; ++warpOffset)
          for (unsigned threadOffset = 0; threadOffset < threadsPerWarp[k];
               ++threadOffset)
            for (unsigned elemOffset = 0; elemOffset < sizePerThread[k];
                 ++elemOffset)
              offset[k].push_back(blockOffset * sizePerThread[k] *
                                      threadsPerWarp[k] * warpsPerCTA[k] +
                                  warpOffset * sizePerThread[k] *
                                      threadsPerWarp[k] +
                                  threadOffset * sizePerThread[k] + elemOffset);
    }

    unsigned elemsPerThread = triton::gpu::getElemsPerThread(type);
    unsigned totalSizePerThread = product<unsigned>(sizePerThread);
    SmallVector<SmallVector<unsigned>> reorderedOffset(elemsPerThread);
    for (unsigned n = 0; n < elemsPerThread; ++n) {
      unsigned linearNanoTileId = n / totalSizePerThread;
      unsigned linearNanoTileElemId = n % totalSizePerThread;
      SmallVector<unsigned> multiDimNanoTileId =
          getMultiDimIndex<unsigned>(linearNanoTileId, tilesPerDim, order);
      SmallVector<unsigned> multiDimNanoTileElemId = getMultiDimIndex<unsigned>(
          linearNanoTileElemId, sizePerThread, order);
      for (unsigned k = 0; k < rank; ++k) {
        unsigned reorderedMultiDimId =
            multiDimNanoTileId[k] *
                (sizePerThread[k] * threadsPerWarp[k] * warpsPerCTA[k]) +
            multiDimNanoTileElemId[k];
        reorderedOffset[n].push_back(offset[k][reorderedMultiDimId]);
      }
    }
    return reorderedOffset;
  }

  // -----------------------------------------------------------------------
  // Mma layout indices
  // -----------------------------------------------------------------------

  SmallVector<Value>
  emitBaseIndexForMmaLayoutV1(Location loc, ConversionPatternRewriter &rewriter,
                              const MmaEncodingAttr &mmaLayout,
                              RankedTensorType type) const {
    auto shape = type.getShape();

    auto wpt = mmaLayout.getWarpsPerCTA();
    auto fpw = LLVM::DotOpMmaV1ConversionHelper::fpw;
    auto [isARow, isBRow, isAVec4, isBVec4, _] =
        mmaLayout.decodeVoltaLayoutStates();

    Value thread = getThreadId(rewriter, loc);
    auto *ctx = thread.getContext();
    Value _1 = i32_val(1);
    Value _2 = i32_val(2);
    Value _4 = i32_val(4);
    Value _16 = i32_val(16);
#ifdef USE_ROCM
    Value warpSize = i32_val(64);
#else
    Value warpSize = i32_val(32);
#endif
    Value _fpw0 = i32_val(fpw[0]);
    Value _fpw1 = i32_val(fpw[1]);

    // A info
    auto aEncoding = DotOperandEncodingAttr::get(ctx, 0, mmaLayout);
    auto aRep = aEncoding.getMMAv1Rep();
    auto aSpw = aEncoding.getMMAv1ShapePerWarp();
    // B info
    auto bEncoding = DotOperandEncodingAttr::get(ctx, 1, mmaLayout);
    auto bSpw = bEncoding.getMMAv1ShapePerWarp();
    auto bRep = bEncoding.getMMAv1Rep();

    SmallVector<int, 2> rep({aRep[0], bRep[1]});
    SmallVector<int, 2> spw({aSpw[0], bSpw[1]});
    SmallVector<unsigned, 2> shapePerCTA({spw[0] * wpt[0], spw[1] * wpt[1]});

    Value lane = urem(thread, warpSize);
    Value warp = udiv(thread, warpSize);

    Value warp0 = urem(warp, i32_val(wpt[0]));
    Value warp12 = udiv(warp, i32_val(wpt[0]));
    Value warp1 = urem(warp12, i32_val(wpt[1]));

    // warp offset
    Value offWarpM = mul(warp0, i32_val(spw[0]));
    Value offWarpN = mul(warp1, i32_val(spw[1]));
    // quad offset
    Value offQuadM = mul(udiv(and_(lane, _16), _4), _fpw0);
    Value offQuadN = mul(udiv(and_(lane, _16), _4), _fpw1);
    // pair offset
    Value offPairM = udiv(urem(lane, _16), _4);
    offPairM = urem(offPairM, _fpw0);
    offPairM = mul(offPairM, _4);
    Value offPairN = udiv(urem(lane, _16), _4);
    offPairN = udiv(offPairN, _fpw0);
    offPairN = urem(offPairN, _fpw1);
    offPairN = mul(offPairN, _4);
    offPairM = mul(offPairM, i32_val(rep[0] / 2));
    offQuadM = mul(offQuadM, i32_val(rep[0] / 2));
    offPairN = mul(offPairN, i32_val(rep[1] / 2));
    offQuadN = mul(offQuadN, i32_val(rep[1] / 2));
    // quad pair offset
    Value offLaneM = add(offPairM, offQuadM);
    Value offLaneN = add(offPairN, offQuadN);
    // a, b offset
    Value offsetAM = add(offWarpM, offLaneM);
    Value offsetBN = add(offWarpN, offLaneN);
    // m indices
    Value offsetCM = add(and_(lane, _1), offsetAM);
    // n indices
    Value offsetCN = add((and_(lane, _2)), (add(offWarpN, offPairN)));
    return {offsetCM, offsetCN};
  }

  SmallVector<SmallVector<unsigned>>
  emitOffsetForMmaLayoutV1(const MmaEncodingAttr &mmaLayout,
                           RankedTensorType type) const {
    auto shape = type.getShape();

    auto [isARow, isBRow, isAVec4, isBVec4, _] =
        mmaLayout.decodeVoltaLayoutStates();

    // TODO: seems like the apttern below to get `rep`/`spw` appears quite often
    // A info
    auto aEncoding =
        DotOperandEncodingAttr::get(type.getContext(), 0, mmaLayout);
    auto aRep = aEncoding.getMMAv1Rep();
    auto aSpw = aEncoding.getMMAv1ShapePerWarp();
    // B info
    auto bEncoding =
        DotOperandEncodingAttr::get(type.getContext(), 1, mmaLayout);
    auto bSpw = bEncoding.getMMAv1ShapePerWarp();
    auto bRep = bEncoding.getMMAv1Rep();

    auto wpt = mmaLayout.getWarpsPerCTA();
    auto fpw = LLVM::DotOpMmaV1ConversionHelper::fpw;
    SmallVector<int, 2> rep({aRep[0], bRep[1]});
    SmallVector<int, 2> spw({aSpw[0], bSpw[1]});
    SmallVector<unsigned, 2> shapePerCTA({spw[0] * wpt[0], spw[1] * wpt[1]});

    SmallVector<unsigned> idxM;
    for (unsigned m = 0; m < shape[0]; m += shapePerCTA[0])
      for (unsigned mm = 0; mm < rep[0]; ++mm)
        idxM.push_back(m + mm * 2);

    SmallVector<unsigned> idxN;
    for (int n = 0; n < shape[1]; n += shapePerCTA[1]) {
      for (int nn = 0; nn < rep[1]; ++nn) {
        idxN.push_back(n + nn / 2 * 4 + (nn % 2) * 2 * fpw[1] * rep[1]);
        idxN.push_back(n + nn / 2 * 4 + (nn % 2) * 2 * fpw[1] * rep[1] + 1);
      }
    }

    SmallVector<SmallVector<unsigned>> ret;
    for (unsigned x1 : idxN) {   // N
      for (unsigned x0 : idxM) { // M
        SmallVector<unsigned> idx(2);
        idx[0] = x0; // M
        idx[1] = x1; // N
        ret.push_back(std::move(idx));
      }
    }
    return ret;
  }

  SmallVector<Value>
  emitBaseIndexForMmaLayoutV2(Location loc, ConversionPatternRewriter &rewriter,
                              const MmaEncodingAttr &mmaLayout,
                              RankedTensorType type) const {
    auto shape = type.getShape();
    auto _warpsPerCTA = mmaLayout.getWarpsPerCTA();
    assert(_warpsPerCTA.size() == 2);
    SmallVector<Value> warpsPerCTA = {i32_val(_warpsPerCTA[0]),
                                      i32_val(_warpsPerCTA[1])};
    Value threadId = getThreadId(rewriter, loc);
<<<<<<< HEAD
#ifdef USE_ROCM
    Value warpSize = idx_val(64);
#else
    Value warpSize = idx_val(32);
#endif
=======
    Value warpSize = i32_val(32);
>>>>>>> 9b7c65a3
    Value laneId = urem(threadId, warpSize);
    Value warpId = udiv(threadId, warpSize);
    Value warpId0 = urem(urem(warpId, warpsPerCTA[0]), i32_val(shape[0] / 16));
    Value warpId1 = urem(urem(udiv(warpId, warpsPerCTA[0]), warpsPerCTA[1]),
                         i32_val(shape[1] / 8));
    Value offWarp0 = mul(warpId0, i32_val(16));
    Value offWarp1 = mul(warpId1, i32_val(8));

    SmallVector<Value> multiDimBase(2);
    multiDimBase[0] = add(udiv(laneId, i32_val(4)), offWarp0);
    multiDimBase[1] = add(mul(i32_val(2), urem(laneId, i32_val(4))), offWarp1);
    return multiDimBase;
  }

  SmallVector<SmallVector<unsigned>>
  emitOffsetForMmaLayoutV2(const MmaEncodingAttr &mmaLayout,
                           RankedTensorType type) const {
    auto shape = type.getShape();
    SmallVector<SmallVector<unsigned>> ret;

    for (unsigned i = 0; i < shape[0]; i += getShapePerCTA(mmaLayout)[0]) {
      for (unsigned j = 0; j < shape[1]; j += getShapePerCTA(mmaLayout)[1]) {
        ret.push_back({i, j});
        ret.push_back({i, j + 1});
        ret.push_back({i + 8, j});
        ret.push_back({i + 8, j + 1});
      }
    }
    return ret;
  }

  // Emit indices calculation within each ConversionPattern, and returns a
  // [elemsPerThread X rank] index matrix.
  SmallVector<SmallVector<Value>> emitIndicesForDistributedLayout(
      Location loc, ConversionPatternRewriter &rewriter,
      const Attribute &layout, RankedTensorType type) const {
    // step 1, delinearize threadId to get the base index
    auto multiDimBase = emitBaseIndexForLayout(loc, rewriter, layout, type);
    // step 2, get offset of each element
    auto offset = emitOffsetForLayout(layout, type);
    // step 3, add offset to base, and reorder the sequence of indices to
    // guarantee that elems in the same sizePerThread are adjacent in order
    auto shape = type.getShape();
    unsigned rank = shape.size();
    unsigned elemsPerThread = offset.size();
    SmallVector<SmallVector<Value>> multiDimIdx(elemsPerThread,
                                                SmallVector<Value>(rank));
    for (unsigned n = 0; n < elemsPerThread; ++n)
      for (unsigned k = 0; k < rank; ++k)
        multiDimIdx[n][k] = add(multiDimBase[k], i32_val(offset[n][k]));
    return multiDimIdx;
  }

  SmallVector<SmallVector<Value>>
  emitIndicesForSliceLayout(Location loc, ConversionPatternRewriter &rewriter,
                            const SliceEncodingAttr &sliceLayout,
                            RankedTensorType type) const {
    auto parentEncoding = sliceLayout.getParent();
    unsigned dim = sliceLayout.getDim();
    auto parentShape = sliceLayout.paddedShape(type.getShape());
    RankedTensorType parentTy = RankedTensorType::get(
        parentShape, type.getElementType(), parentEncoding);
    auto parentIndices = emitIndices(loc, rewriter, parentEncoding, parentTy);
    unsigned numIndices = parentIndices.size();
    SmallVector<SmallVector<Value>> resultIndices;
    for (unsigned i = 0; i < numIndices; ++i) {
      SmallVector<Value> indices = parentIndices[i];
      indices.erase(indices.begin() + dim);
      resultIndices.push_back(indices);
    }
    return resultIndices;
  }

protected:
  TritonGPUToLLVMTypeConverter *converter;
  const Allocation *allocation;
  Value smem;
  IndexCacheInfo indexCacheInfo;
};

template <typename SourceOp>
class ConvertTritonGPUOpToLLVMPattern
    : public ConvertOpToLLVMPattern<SourceOp>,
      public ConvertTritonGPUOpToLLVMPatternBase {
public:
  using OpAdaptor = typename SourceOp::Adaptor;

  explicit ConvertTritonGPUOpToLLVMPattern(
      TritonGPUToLLVMTypeConverter &typeConverter, PatternBenefit benefit = 1)
      : ConvertOpToLLVMPattern<SourceOp>(typeConverter, benefit),
        ConvertTritonGPUOpToLLVMPatternBase(typeConverter) {}

  explicit ConvertTritonGPUOpToLLVMPattern(
      TritonGPUToLLVMTypeConverter &typeConverter, const Allocation *allocation,
      Value smem, PatternBenefit benefit = 1)
      : ConvertOpToLLVMPattern<SourceOp>(typeConverter, benefit),
        ConvertTritonGPUOpToLLVMPatternBase(typeConverter, allocation, smem) {}

  explicit ConvertTritonGPUOpToLLVMPattern(
      TritonGPUToLLVMTypeConverter &typeConverter, const Allocation *allocation,
      Value smem, IndexCacheInfo indexCacheInfo, PatternBenefit benefit = 1)
      : ConvertOpToLLVMPattern<SourceOp>(typeConverter, benefit),
        ConvertTritonGPUOpToLLVMPatternBase(typeConverter, allocation, smem,
                                            indexCacheInfo) {}

protected:
  TritonGPUToLLVMTypeConverter *getTypeConverter() const {
    LLVMTypeConverter *ret =
        ((ConvertTritonGPUOpToLLVMPatternBase *)this)->getTypeConverter();
    return (TritonGPUToLLVMTypeConverter *)ret;
  }
};

#endif<|MERGE_RESOLUTION|>--- conflicted
+++ resolved
@@ -601,15 +601,11 @@
       const BlockedEncodingAttr &blocked_layout, RankedTensorType type) const {
     auto shape = type.getShape();
     Value threadId = getThreadId(rewriter, loc);
-<<<<<<< HEAD
 #ifdef USE_ROCM
-    Value warpSize = idx_val(64);
+    Value warpSize = i32_val(64);
 #else
-    Value warpSize = idx_val(32);
+    Value warpSize = i32_val(32);
 #endif
-=======
-    Value warpSize = i32_val(32);
->>>>>>> 9b7c65a3
     Value laneId = urem(threadId, warpSize);
     Value warpId = udiv(threadId, warpSize);
     auto sizePerThread = blocked_layout.getSizePerThread();
@@ -839,15 +835,11 @@
     SmallVector<Value> warpsPerCTA = {i32_val(_warpsPerCTA[0]),
                                       i32_val(_warpsPerCTA[1])};
     Value threadId = getThreadId(rewriter, loc);
-<<<<<<< HEAD
 #ifdef USE_ROCM
-    Value warpSize = idx_val(64);
+    Value warpSize = i32_val(64);
 #else
-    Value warpSize = idx_val(32);
+    Value warpSize = i32_val(32);
 #endif
-=======
-    Value warpSize = i32_val(32);
->>>>>>> 9b7c65a3
     Value laneId = urem(threadId, warpSize);
     Value warpId = udiv(threadId, warpSize);
     Value warpId0 = urem(urem(warpId, warpsPerCTA[0]), i32_val(shape[0] / 16));

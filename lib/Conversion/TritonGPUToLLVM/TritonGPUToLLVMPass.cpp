#include "triton/Conversion/TritonGPUToLLVM/TritonGPUToLLVMPass.h"

#include "mlir/Analysis/DataFlowFramework.h"
#include "mlir/Conversion/ArithToLLVM/ArithToLLVM.h"
#include "mlir/Conversion/ControlFlowToLLVM//ControlFlowToLLVM.h"
#include "mlir/Conversion/GPUToNVVM/GPUToNVVMPass.h"
<<<<<<< HEAD
#include "mlir/Conversion/GPUToROCDL/GPUToROCDLPass.h"
=======
#include "mlir/Conversion/LLVMCommon/VectorPattern.h"
>>>>>>> 9b7c65a3
#include "mlir/Conversion/MathToLLVM/MathToLLVM.h"
#include "mlir/Conversion/SCFToControlFlow/SCFToControlFlow.h"
#include "mlir/Dialect/Index/IR/IndexDialect.h"
#include "mlir/Dialect/Index/IR/IndexOps.h"
#include "mlir/Dialect/LLVMIR/LLVMDialect.h"
#include "mlir/Dialect/LLVMIR/NVVMDialect.h"
#include "mlir/Dialect/LLVMIR/ROCDLDialect.h"
#include "mlir/Pass/Pass.h"
#include "triton/Analysis/Allocation.h"
#include "triton/Analysis/AxisInfo.h"
#include "triton/Analysis/Membar.h"
#include "triton/Dialect/Triton/IR/Dialect.h"
#include "triton/Dialect/TritonGPU/IR/Dialect.h"

#include "ConvertLayoutOpToLLVM.h"
#include "DotOpToLLVM.h"
#include "ElementwiseOpToLLVM.h"
#include "LoadStoreOpToLLVM.h"
#include "ReduceOpToLLVM.h"
#include "TritonGPUToLLVM.h"
#include "TypeConverter.h"
#include "ViewOpToLLVM.h"

#include "mlir/Dialect/ControlFlow/IR/ControlFlowOps.h"

using namespace mlir;
using namespace mlir::triton;

#define GEN_PASS_CLASSES
#include "triton/Conversion/Passes.h.inc"

namespace {

class TritonLLVMFunctionConversionTarget : public ConversionTarget {
public:
  explicit TritonLLVMFunctionConversionTarget(MLIRContext &ctx)
      : ConversionTarget(ctx) {
    addLegalDialect<index::IndexDialect>();
    addLegalDialect<LLVM::LLVMDialect>();
#ifdef USE_ROCM
    addLegalDialect<ROCDL::ROCDLDialect>();
    addLegalDialect<mlir::scf::SCFDialect>();
#else
    addLegalDialect<NVVM::NVVMDialect>();
<<<<<<< HEAD
#endif
    addIllegalDialect<triton::TritonDialect>();
    addIllegalDialect<triton::gpu::TritonGPUDialect>();
    addIllegalDialect<mlir::gpu::GPUDialect>();
=======
    addIllegalOp<mlir::func::FuncOp>();
>>>>>>> 9b7c65a3
    addLegalOp<mlir::UnrealizedConversionCastOp>();
  }
};

class TritonPTXConversionTarget : public ConversionTarget {
public:
<<<<<<< HEAD
  explicit TritonLLVMFunctionConversionTarget(MLIRContext &ctx)
      : ConversionTarget(ctx) {
    addLegalDialect<LLVM::LLVMDialect>();
#ifdef USE_ROCM
    addLegalDialect<ROCDL::ROCDLDialect>();
#else
    addLegalDialect<NVVM::NVVMDialect>();
#endif
    addIllegalOp<mlir::func::FuncOp>();
=======
  explicit TritonPTXConversionTarget(MLIRContext &ctx) : ConversionTarget(ctx) {
    addDynamicallyLegalDialect<LLVM::LLVMDialect>(
        [&](Operation *op) { return isLegalElementwiseOp(op); });
    addLegalDialect<NVVM::NVVMDialect>();
>>>>>>> 9b7c65a3
    addLegalOp<mlir::UnrealizedConversionCastOp>();
  }
};

struct ReturnOpConversion : public ConvertOpToLLVMPattern<func::ReturnOp> {
  using ConvertOpToLLVMPattern<func::ReturnOp>::ConvertOpToLLVMPattern;

  LogicalResult
  matchAndRewrite(func::ReturnOp op, OpAdaptor adaptor,
                  ConversionPatternRewriter &rewriter) const override {
    unsigned numArguments = op.getNumOperands();

    // Currently, Triton kernel function always return nothing.
    // TODO(Superjomn) add support for non-inline device function
    if (numArguments > 0) {
      return rewriter.notifyMatchFailure(
          op, "Only kernel function with nothing returned is supported.");
    }

    rewriter.replaceOpWithNewOp<LLVM::ReturnOp>(op, TypeRange(), ValueRange(),
                                                op->getAttrs());
    return success();
  }
};

/// FuncOp legalization pattern that converts MemRef arguments to pointers to
/// MemRef descriptors (LLVM struct data types) containing all the MemRef type
/// information.
struct FuncOpConversion : public FuncOpConversionBase {
  FuncOpConversion(LLVMTypeConverter &converter, int numWarps,
                   PatternBenefit benefit)
      : FuncOpConversionBase(converter, benefit), numWarps(numWarps) {}

  LogicalResult
  matchAndRewrite(func::FuncOp funcOp, OpAdaptor adaptor,
                  ConversionPatternRewriter &rewriter) const override {
    auto newFuncOp = convertFuncOpToLLVMFuncOp(funcOp, rewriter);
    if (!newFuncOp) {
      return failure();
    }

    auto ctx = funcOp->getContext();

    // Set an attribute to indicate this function is a kernel entry.
    newFuncOp->setAttr("nvvm.kernel",
                       rewriter.getIntegerAttr(type::u1Ty(ctx), 1));
#ifndef USE_ROCM
    // Set an attribute for maxntidx, it could be used in latter LLVM codegen
    // for `nvvm.annotation` metadata.
    newFuncOp->setAttr("nvvm.maxntid", rewriter.getI32ArrayAttr(32 * numWarps));
#endif

    rewriter.eraseOp(funcOp);
    return success();
  }

private:
  int numWarps{0};
};

class TritonLLVMConversionTarget : public ConversionTarget {
public:
  explicit TritonLLVMConversionTarget(MLIRContext &ctx)
      : ConversionTarget(ctx) {
    addLegalDialect<LLVM::LLVMDialect>();
    addLegalDialect<NVVM::NVVMDialect>();
    addIllegalDialect<triton::TritonDialect>();
    addIllegalDialect<triton::gpu::TritonGPUDialect>();
    addIllegalDialect<mlir::gpu::GPUDialect>();
    addLegalOp<mlir::UnrealizedConversionCastOp>();
  }
};

class ConvertTritonGPUToLLVM
    : public ConvertTritonGPUToLLVMBase<ConvertTritonGPUToLLVM> {

public:
  explicit ConvertTritonGPUToLLVM(int computeCapability)
      : computeCapability(computeCapability) {}

  void runOnOperation() override {
    MLIRContext *context = &getContext();
    ModuleOp mod = getOperation();
    mlir::LowerToLLVMOptions option(context);
    option.overrideIndexBitwidth(32);
    TritonGPUToLLVMTypeConverter typeConverter(context, option);
    TritonLLVMConversionTarget target(*context);
    int numWarps = triton::gpu::TritonGPUDialect::getNumWarps(mod);

    /* preprocess */
    decomposeMmaToDotOperand(mod, numWarps);
    decomposeBlockedToDotOperand(mod);
    if (failed(decomposeInsertSliceAsyncOp(mod)))
      return signalPassFailure();

    /* allocate shared memory and set barrier */
    Allocation allocation(mod);
    MembarAnalysis membarPass(&allocation);
    membarPass.run();

    /* lower functions */
    {
      mlir::LowerToLLVMOptions option(context);
      TritonGPUToLLVMTypeConverter typeConverter(context, option);
      TritonLLVMFunctionConversionTarget funcTarget(*context);
      RewritePatternSet funcPatterns(context);
      funcPatterns.add<FuncOpConversion>(typeConverter, numWarps,
                                         /*benefit=*/1);
      funcPatterns.add<ReturnOpConversion>(typeConverter);
      mlir::cf::populateControlFlowToLLVMConversionPatterns(typeConverter,
                                                            funcPatterns);
      if (failed(
              applyPartialConversion(mod, funcTarget, std::move(funcPatterns))))
        return signalPassFailure();
    }

    std::unique_ptr<DataFlowSolver> solver = createDataFlowSolver();
    AxisInfoAnalysis *axisInfoAnalysis = solver->load<AxisInfoAnalysis>();
    if (failed(solver->initializeAndRun(mod)))
      return signalPassFailure();
    initSharedMemory(allocation.getSharedMemorySize(), typeConverter);
    mod->setAttr("triton_gpu.shared",
                 mlir::IntegerAttr::get(mlir::IntegerType::get(context, 32),
                                        allocation.getSharedMemorySize()));

    /* rewrite ops */
    RewritePatternSet patterns(context);
    // TritonGPU lowering patterns
    OpBuilder::InsertPoint indexInsertPoint;
    ConvertTritonGPUOpToLLVMPatternBase::IndexCacheInfo indexCacheInfo{
        &baseIndexCache, &indexCache, &indexInsertPoint};
    auto populatePatterns1 = [&](auto populateFunc) {
      populateFunc(typeConverter, patterns, numWarps, *axisInfoAnalysis,
                   &allocation, smem, indexCacheInfo, /*benefit*/ 1);
    };
    auto populatePatterns2 = [&](auto populateFunc) {
      populateFunc(typeConverter, patterns, numWarps, *axisInfoAnalysis,
                   &allocation, smem, /*benefit*/ 1);
    };
    populatePatterns1(populateTritonGPUToLLVMPatterns);
    populatePatterns1(populateConvertLayoutOpToLLVMPatterns);
    populatePatterns2(populateDotOpToLLVMPatterns);
    populatePatterns2(populateElementwiseOpToLLVMPatterns);
    populatePatterns1(populateLoadStoreOpToLLVMPatterns);
    populatePatterns1(populateReduceOpToLLVMPatterns);
    populatePatterns2(populateViewOpToLLVMPatterns);
    // Native lowering patterns
    mlir::populateGpuToNVVMConversionPatterns(typeConverter, patterns);
    mlir::cf::populateControlFlowToLLVMConversionPatterns(typeConverter,
                                                          patterns);
<<<<<<< HEAD
#ifdef USE_ROCM
    mlir::populateGpuToROCDLConversionPatterns(typeConverter, patterns, mlir::gpu::amd::HIP);
#else
    mlir::populateGpuToNVVMConversionPatterns(typeConverter, patterns);
#endif

=======
>>>>>>> 9b7c65a3
    if (failed(applyPartialConversion(mod, target, std::move(patterns))))
      return signalPassFailure();

    // Use our custom converters to convert some operations to PTX to avoid
    // using NVPTX for two reasons:
    // 1. NVPTX backend is flaky on data types like float16 and bfloat16
    // 2. In some cases, we may generate faster PTX code than NVPTX backend
    TritonPTXConversionTarget ptxTarget(*context);
    RewritePatternSet ptxPatterns(context);
    // Add patterns to convert LLVM to PTX
    populateElementwiseOpToPTXPatterns(typeConverter, ptxPatterns,
                                       /*benefits=*/10);

    if (failed(applyPartialConversion(mod, ptxTarget, std::move(ptxPatterns))))
      return signalPassFailure();
  }

private:
  Value smem;

  using IndexCacheKeyT = std::pair<Attribute, RankedTensorType>;
  DenseMap<IndexCacheKeyT, SmallVector<Value>, CacheKeyDenseMapInfo>
      baseIndexCache;
  DenseMap<IndexCacheKeyT, SmallVector<SmallVector<Value>>,
           CacheKeyDenseMapInfo>
      indexCache;

  int computeCapability{};

  void initSharedMemory(size_t size,
                        TritonGPUToLLVMTypeConverter &typeConverter) {
    ModuleOp mod = getOperation();
    OpBuilder b(mod.getBodyRegion());
    auto loc = mod.getLoc();
    auto elemTy = typeConverter.convertType(b.getIntegerType(8));
    // Set array size 0 and external linkage indicates that we use dynamic
    // shared allocation to allow a larger shared memory size for each kernel.
    auto arrayTy = LLVM::LLVMArrayType::get(elemTy, 0);
    auto global = b.create<LLVM::GlobalOp>(
        loc, arrayTy, /*isConstant=*/false, LLVM::Linkage::External,
        "global_smem", /*value=*/Attribute(), /*alignment=*/0,
        // Add ROCm support.
        static_cast<unsigned>(NVVM::NVVMMemorySpace::kSharedMemorySpace));
    SmallVector<LLVM::LLVMFuncOp> funcs;
    mod.walk([&](LLVM::LLVMFuncOp func) { funcs.push_back(func); });
    assert(funcs.size() == 1 &&
           "Inliner pass is expected before TritonGPUToLLVM");
    b.setInsertionPointToStart(&funcs[0].getBody().front());
    smem = b.create<LLVM::AddressOfOp>(loc, global);
    auto ptrTy =
        LLVM::LLVMPointerType::get(typeConverter.convertType(b.getI8Type()), 3);
    smem = b.create<LLVM::BitcastOp>(loc, ptrTy, smem);
  }

  void decomposeMmaToDotOperand(ModuleOp mod, int numWarps) const {
    // Replace `mma -> dot_op` with `mma -> blocked -> dot_op`
    // unless certain conditions are met
    mod.walk([&](triton::gpu::ConvertLayoutOp cvtOp) -> void {
      OpBuilder builder(cvtOp);
      auto srcType = cvtOp.getOperand().getType().cast<RankedTensorType>();
      auto dstType = cvtOp.getType().cast<RankedTensorType>();
      auto srcMma =
          srcType.getEncoding().dyn_cast<triton::gpu::MmaEncodingAttr>();
      auto dstDotOp =
          dstType.getEncoding().dyn_cast<triton::gpu::DotOperandEncodingAttr>();
      if (srcMma && dstDotOp && !isMmaToDotShortcut(srcMma, dstDotOp)) {
        auto tmpType = RankedTensorType::get(
            dstType.getShape(), dstType.getElementType(),
            triton::gpu::BlockedEncodingAttr::get(
                mod.getContext(), srcType.getShape(), getSizePerThread(srcMma),
                getOrder(srcMma), numWarps));
        auto tmp = builder.create<triton::gpu::ConvertLayoutOp>(
            cvtOp.getLoc(), tmpType, cvtOp.getOperand());
        auto newConvert = builder.create<triton::gpu::ConvertLayoutOp>(
            cvtOp.getLoc(), dstType, tmp);
        cvtOp.replaceAllUsesWith(newConvert.getResult());
        cvtOp.erase();
      }
    });
  }

  void decomposeBlockedToDotOperand(ModuleOp mod) const {
    // Replace `blocked -> dot_op` with `blocked -> shared -> dot_op`
    // because the codegen doesn't handle `blocked -> dot_op` directly
    mod.walk([&](triton::gpu::ConvertLayoutOp cvtOp) -> void {
      OpBuilder builder(cvtOp);
      auto srcType = cvtOp.getOperand().getType().cast<RankedTensorType>();
      auto dstType = cvtOp.getType().cast<RankedTensorType>();
      auto srcBlocked =
          srcType.getEncoding().dyn_cast<triton::gpu::BlockedEncodingAttr>();
      auto dstDotOp =
          dstType.getEncoding().dyn_cast<triton::gpu::DotOperandEncodingAttr>();
      if (srcBlocked && dstDotOp) {
        auto tmpType = RankedTensorType::get(
            dstType.getShape(), dstType.getElementType(),
            triton::gpu::SharedEncodingAttr::get(
                mod.getContext(), dstDotOp, srcType.getShape(),
                getOrder(srcBlocked), srcType.getElementType()));
        auto tmp = builder.create<triton::gpu::ConvertLayoutOp>(
            cvtOp.getLoc(), tmpType, cvtOp.getOperand());
        auto newConvert = builder.create<triton::gpu::ConvertLayoutOp>(
            cvtOp.getLoc(), dstType, tmp);
        cvtOp.replaceAllUsesWith(newConvert.getResult());
        cvtOp.erase();
      }
    });
  }

  LogicalResult decomposeInsertSliceAsyncOp(ModuleOp mod) const {
    std::unique_ptr<DataFlowSolver> solver = createDataFlowSolver();
    AxisInfoAnalysis *axisInfoAnalysis = solver->load<AxisInfoAnalysis>();
    if (failed(solver->initializeAndRun(mod)))
      return failure();
    // TODO(Keren): This is a hacky knob that may cause performance regression
    // when decomposition has been performed. We should remove this knob once we
    // have thorough analysis on async wait. Currently, we decompose
    // `insert_slice_async` into `load` and `insert_slice` without knowing which
    // `async_wait` is responsible for the `insert_slice_async`. To guarantee
    // correctness, we blindly set the `async_wait` to wait for all async ops.
    //
    // There are two options to improve this:
    // 1. We can perform a dataflow analysis to find the `async_wait` that is
    // responsible for the `insert_slice_async` in the backend.
    // 2. We can modify the pipeline to perform the decomposition before the
    // `async_wait` is inserted. However, it is also risky because we don't know
    // the correct vectorized shape yet in the pipeline pass. Making the
    // pipeline pass aware of the vectorization could introduce additional
    // dependencies on the AxisInfoAnalysis and the Coalesce analysis.
    bool decomposed = false;
    // insert_slice_async %src, %dst, %idx, %mask, %other
    // =>
    // %tmp = load %src, %mask, %other
    // %res = insert_slice %tmp into %dst[%idx]
    mod.walk([&](triton::gpu::InsertSliceAsyncOp insertSliceAsyncOp) -> void {
      OpBuilder builder(insertSliceAsyncOp);

      // Get the vectorized load size
      auto src = insertSliceAsyncOp.getSrc();
      auto dst = insertSliceAsyncOp.getDst();
      auto srcTy = src.getType().cast<RankedTensorType>();
      auto dstTy = dst.getType().cast<RankedTensorType>();
      auto srcBlocked =
          srcTy.getEncoding().dyn_cast<triton::gpu::BlockedEncodingAttr>();
      auto resSharedLayout =
          dstTy.getEncoding().dyn_cast<triton::gpu::SharedEncodingAttr>();
      auto resElemTy = dstTy.getElementType();
      unsigned inVec = axisInfoAnalysis->getPtrContiguity(src);
      unsigned outVec = resSharedLayout.getVec();
      unsigned minVec = std::min(outVec, inVec);
      auto maxBitWidth =
          std::max<unsigned>(128, resElemTy.getIntOrFloatBitWidth());
      auto vecBitWidth = resElemTy.getIntOrFloatBitWidth() * minVec;
      auto bitWidth = std::min<unsigned>(maxBitWidth, vecBitWidth);
      auto byteWidth = bitWidth / 8;

      // If the load byte width is not eligible or the current compute
      // capability does not support async copy, then we do decompose
#ifndef USE_ROCM
      if (triton::gpu::InsertSliceAsyncOp::getEligibleLoadByteWidth(
              computeCapability)
              .contains(byteWidth))
        return;
#endif

      // load
      auto tmpTy =
          RankedTensorType::get(srcTy.getShape(), resElemTy, srcBlocked);
      auto loadOp = builder.create<triton::LoadOp>(
          insertSliceAsyncOp.getLoc(), tmpTy, insertSliceAsyncOp.getSrc(),
          insertSliceAsyncOp.getMask(), insertSliceAsyncOp.getOther(),
          insertSliceAsyncOp.getCache(), insertSliceAsyncOp.getEvict(),
          insertSliceAsyncOp.getIsVolatile());

      // insert_slice
      auto axis = insertSliceAsyncOp.getAxis();
      auto intAttr = [&](int64_t v) { return builder.getI64IntegerAttr(v); };
      auto offsets = SmallVector<OpFoldResult>(dstTy.getRank(), intAttr(0));
      auto sizes = SmallVector<OpFoldResult>(dstTy.getRank(), intAttr(1));
      auto strides = SmallVector<OpFoldResult>(dstTy.getRank(), intAttr(1));
      offsets[axis] = insertSliceAsyncOp.getIndex();
      for (size_t i = 0; i < dstTy.getRank(); i++) {
        if (i != axis)
          sizes[i] = intAttr(dstTy.getShape()[i]);
      }
      auto insertSliceOp = builder.create<tensor::InsertSliceOp>(
          insertSliceAsyncOp.getLoc(), loadOp, insertSliceAsyncOp.getDst(),
          offsets, sizes, strides);

      // Replace
      insertSliceAsyncOp.replaceAllUsesWith(insertSliceOp.getResult());
      insertSliceAsyncOp.erase();
      decomposed = true;
    });

    mod.walk([&](triton::gpu::AsyncCommitGroupOp asyncCommitGroupOp) -> void {
      if (!triton::gpu::AsyncCommitGroupOp::isSupported(computeCapability))
        asyncCommitGroupOp.erase();
    });

    mod.walk([&](triton::gpu::AsyncWaitOp asyncWaitOp) -> void {
#ifdef USE_ROCM
      assert(decomposed &&
             "AsyncWait is not supported for ROCM and should be removed");
      asyncWaitOp.erase();
#else
      if (!triton::gpu::AsyncWaitOp::isSupported(computeCapability)) {
        // async wait is supported in Ampere and later
        asyncWaitOp.erase();
      } else if (decomposed) {
        // Wait for all previous async ops
        OpBuilder builder(asyncWaitOp);
        builder.create<triton::gpu::AsyncWaitOp>(asyncWaitOp.getLoc(), 0);
        asyncWaitOp.erase();
      }
#endif
    });
    return success();
  }
};

} // anonymous namespace

namespace mlir {
namespace triton {

std::unique_ptr<OperationPass<ModuleOp>>
createConvertTritonGPUToLLVMPass(int computeCapability) {
  return std::make_unique<::ConvertTritonGPUToLLVM>(computeCapability);
}

} // namespace triton
} // namespace mlir<|MERGE_RESOLUTION|>--- conflicted
+++ resolved
@@ -4,11 +4,8 @@
 #include "mlir/Conversion/ArithToLLVM/ArithToLLVM.h"
 #include "mlir/Conversion/ControlFlowToLLVM//ControlFlowToLLVM.h"
 #include "mlir/Conversion/GPUToNVVM/GPUToNVVMPass.h"
-<<<<<<< HEAD
 #include "mlir/Conversion/GPUToROCDL/GPUToROCDLPass.h"
-=======
 #include "mlir/Conversion/LLVMCommon/VectorPattern.h"
->>>>>>> 9b7c65a3
 #include "mlir/Conversion/MathToLLVM/MathToLLVM.h"
 #include "mlir/Conversion/SCFToControlFlow/SCFToControlFlow.h"
 #include "mlir/Dialect/Index/IR/IndexDialect.h"
@@ -53,36 +50,22 @@
     addLegalDialect<mlir::scf::SCFDialect>();
 #else
     addLegalDialect<NVVM::NVVMDialect>();
-<<<<<<< HEAD
-#endif
-    addIllegalDialect<triton::TritonDialect>();
-    addIllegalDialect<triton::gpu::TritonGPUDialect>();
-    addIllegalDialect<mlir::gpu::GPUDialect>();
-=======
+#endif
     addIllegalOp<mlir::func::FuncOp>();
->>>>>>> 9b7c65a3
     addLegalOp<mlir::UnrealizedConversionCastOp>();
   }
 };
 
 class TritonPTXConversionTarget : public ConversionTarget {
 public:
-<<<<<<< HEAD
-  explicit TritonLLVMFunctionConversionTarget(MLIRContext &ctx)
-      : ConversionTarget(ctx) {
-    addLegalDialect<LLVM::LLVMDialect>();
+  explicit TritonPTXConversionTarget(MLIRContext &ctx) : ConversionTarget(ctx) {
+    addDynamicallyLegalDialect<LLVM::LLVMDialect>(
+        [&](Operation *op) { return isLegalElementwiseOp(op); });
 #ifdef USE_ROCM
     addLegalDialect<ROCDL::ROCDLDialect>();
 #else
     addLegalDialect<NVVM::NVVMDialect>();
 #endif
-    addIllegalOp<mlir::func::FuncOp>();
-=======
-  explicit TritonPTXConversionTarget(MLIRContext &ctx) : ConversionTarget(ctx) {
-    addDynamicallyLegalDialect<LLVM::LLVMDialect>(
-        [&](Operation *op) { return isLegalElementwiseOp(op); });
-    addLegalDialect<NVVM::NVVMDialect>();
->>>>>>> 9b7c65a3
     addLegalOp<mlir::UnrealizedConversionCastOp>();
   }
 };
@@ -148,7 +131,12 @@
   explicit TritonLLVMConversionTarget(MLIRContext &ctx)
       : ConversionTarget(ctx) {
     addLegalDialect<LLVM::LLVMDialect>();
+#ifdef USE_ROCM
+    addLegalDialect<ROCDL::ROCDLDialect>();
+    addLegalDialect<mlir::scf::SCFDialect>();
+#else
     addLegalDialect<NVVM::NVVMDialect>();
+#endif
     addIllegalDialect<triton::TritonDialect>();
     addIllegalDialect<triton::gpu::TritonGPUDialect>();
     addIllegalDialect<mlir::gpu::GPUDialect>();
@@ -230,21 +218,17 @@
     populatePatterns1(populateReduceOpToLLVMPatterns);
     populatePatterns2(populateViewOpToLLVMPatterns);
     // Native lowering patterns
-    mlir::populateGpuToNVVMConversionPatterns(typeConverter, patterns);
-    mlir::cf::populateControlFlowToLLVMConversionPatterns(typeConverter,
-                                                          patterns);
-<<<<<<< HEAD
 #ifdef USE_ROCM
     mlir::populateGpuToROCDLConversionPatterns(typeConverter, patterns, mlir::gpu::amd::HIP);
 #else
     mlir::populateGpuToNVVMConversionPatterns(typeConverter, patterns);
 #endif
-
-=======
->>>>>>> 9b7c65a3
+    mlir::cf::populateControlFlowToLLVMConversionPatterns(typeConverter,
+                                                          patterns);
     if (failed(applyPartialConversion(mod, target, std::move(patterns))))
       return signalPassFailure();
 
+#ifndef USE_ROCM
     // Use our custom converters to convert some operations to PTX to avoid
     // using NVPTX for two reasons:
     // 1. NVPTX backend is flaky on data types like float16 and bfloat16
@@ -257,6 +241,7 @@
 
     if (failed(applyPartialConversion(mod, ptxTarget, std::move(ptxPatterns))))
       return signalPassFailure();
+#endif
   }
 
 private:
